--- conflicted
+++ resolved
@@ -33,11 +33,7 @@
 
     # print config, if no key=value args specified
     if not settings:
-<<<<<<< HEAD
         for key, value in CONFIG.opts.items():
-=======
-        for key, value in stimela.CONFIG.opts.items():
->>>>>>> baf2145a
             if isinstance(value, Enum):
                 value = value.name
             print(f"    {key} = {value}")
